--- conflicted
+++ resolved
@@ -52,16 +52,9 @@
 apify_api_token = "YOUR_APIFY_API_TOKEN"
 
 # Daily Summary Configuration (optional)
-<<<<<<< HEAD
-# Environment variables: SUMMARY_HOUR, SUMMARY_MINUTE, REPORTS_CHANNEL_ID, GENERAL_CHANNEL_ID
+# Environment variables: SUMMARY_HOUR, SUMMARY_MINUTE, REPORTS_CHANNEL_ID, SUMMARY_CHANNEL_IDS, GENERAL_CHANNEL_ID
 summary_hour = 0
 summary_minute = 0
 reports_channel_id = "YOUR_CHANNEL_ID"  # For channel summaries
-general_channel_id = "YOUR_GENERAL_CHANNEL_ID"  # For daily point awards (fallback to reports_channel_id if not set)
-=======
-# Environment variables: SUMMARY_HOUR, SUMMARY_MINUTE, REPORTS_CHANNEL_ID, SUMMARY_CHANNEL_IDS
-summary_hour = 0
-summary_minute = 0
-reports_channel_id = "YOUR_CHANNEL_ID"
-summary_channel_ids = ["YOUR_CHANNEL_ID_1", "YOUR_CHANNEL_ID_2"]
->>>>>>> ff999540
+general_channel_id = "YOUR_GENERAL_CHANNEL_ID"  # For daily point awards
+summary_channel_ids = ["YOUR_CHANNEL_ID_1", "YOUR_CHANNEL_ID_2"]  # Optional: restrict summaries to specific channels