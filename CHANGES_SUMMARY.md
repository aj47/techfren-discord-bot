<<<<<<< HEAD
# Summary of Recent Changes

This file previously described an experimental refactor that removed the Apify dependency for X/Twitter scraping. The current codebase has since reintroduced Apify-based scraping via `apify_handler.py`, so that description is no longer accurate.

The authoritative source of behavior is now the code itself (see `apify_handler.py`, `llm_handler.py`, and `config.py`). This summary is intentionally minimal to avoid drifting out of sync with the implementation.
=======
# Summary of Changes: Firecrawl + Perplexity URL Summarization and Thread Refactor

## Overview
Refactored the Discord bot's URL summarization so that Perplexity is only used as a text summarizer. Firecrawl now fetches page content, which is then fed into Perplexity for summarization. X/Twitter handling still uses Apify where configured, with Firecrawl as a fallback.
>>>>>>> 9e038451

## Key Changes

### 1. **llm_handler.py**
- **Added / repurposed `summarize_url_with_perplexity(url)`**: Now scrapes URLs with Firecrawl first and then summarizes the scraped markdown with Perplexity (Perplexity no longer fetches URLs directly)
- **Updated `summarize_scraped_content()`**: Remains the common wrapper that sends scraped markdown to Perplexity for summarization
- **Updated `scrape_url_on_demand()`**: Continues to route X/Twitter and YouTube URLs through their dedicated scrapers, and other URLs through Firecrawl, all summarized via `summarize_scraped_content()`

### 2. **bot.py**
- **Thread handling**: Extracted shared thread-creation logic into `create_or_get_summary_thread()` and reused it from both `handle_x_post_summary()` and `handle_link_summary()` to reduce duplication
- **X/Twitter handling**: Still uses `scrape_twitter_content()` (via Apify) where configured, then summarizes the scraped markdown with `summarize_scraped_content()`
- **Regular link handling**: `handle_link_summary()` now calls `summarize_url_with_perplexity(url)`, which internally uses Firecrawl to scrape the URL and Perplexity to summarize the scraped markdown

### 3. **New Test File**
- **Created `test_perplexity_x_scraping.py`**: Test script to verify Perplexity can scrape and summarize X posts

## How It Works Now

### X/Twitter Post Auto-Summarization Flow:
1. Bot detects X/Twitter URL in a message
2. If Apify is configured, it calls `scrape_twitter_content(url)` to scrape the post into markdown
3. Calls `summarize_scraped_content(markdown, url)`, which uses Perplexity to summarize the scraped text
4. Bot creates a thread with the summary
5. Stores the summary in the database for `/sum` command

### Regular Link Auto-Summarization Flow:
1. Bot detects a non-X, non-YouTube URL in a message
2. Calls `summarize_url_with_perplexity(url)`, which:
   - Uses Firecrawl to scrape the URL into markdown
   - Passes the markdown to `summarize_scraped_content()` so Perplexity can summarize it
3. Bot creates a thread with the summary
4. Stores the summary in the database for `/sum` command

### Fallback Strategy:
- **Primary**: Firecrawl + Perplexity for regular links; Apify + Perplexity for X/Twitter when configured
- **Fallback**: Firecrawl for X/Twitter if Apify is not configured or fails (via `scrape_url_on_demand()`)
- **Note**: Perplexity is never used to fetch URLs directly; it only summarizes scraped content

## Benefits

1. **Clear Separation of Concerns**: Firecrawl handles URL scraping; Perplexity only summarizes text
2. **Safer Perplexity Usage**: No reliance on Perplexity to fetch external URLs directly
3. **Reused Summarization Path**: All flows (X/Twitter, YouTube, regular links) ultimately go through `summarize_scraped_content()`
4. **Maintained Functionality**: Same user experience with threads and summaries, now with less duplicated thread logic

## Limitations

- **X/Twitter Access**: Perplexity may not be able to access all X/Twitter posts due to authentication requirements
- **Fallback to Firecrawl**: For posts Perplexity can't access, Firecrawl is used (which may also have limitations)
- **Public Posts Only**: Works best with public, accessible tweets

## Configuration Changes

### Optional / Conditional:
- `APIFY_API_TOKEN` - Optional; if set, X/Twitter auto-summarization will use Apify for scraping before Perplexity summarization. If not set, X/Twitter auto-summarization via `handle_x_post_summary()` is effectively disabled, though other flows may still use Firecrawl.

### Required:
- `PERPLEXITY_API_KEY` - For summarization only (no direct URL fetching)
- `FIRECRAWL_API_KEY` - For URL scraping (primary for regular links, fallback for some X/Twitter cases)

## Testing

Run the test script to verify Perplexity scraping works:
```bash
python test_perplexity_x_scraping.py
```

## Backward Compatibility

- **Database schema**: Unchanged - still stores `scraped_url`, `scraped_content_summary`, `scraped_content_key_points`
- **`/sum` command**: Fully compatible - retrieves and uses scraped data the same way
- **Thread creation**: Same behavior - creates threads with summaries
- **API**: `summarize_scraped_content()` function still exists as a wrapper for backward compatibility

## Files Modified

1. `llm_handler.py` - Updated URL summarization to use Firecrawl for scraping and Perplexity for text-only summarization; `summarize_url_with_perplexity()` now wraps `scrape_url_content()` + `summarize_scraped_content()`
2. `bot.py` - Refactored thread creation into `create_or_get_summary_thread()` and updated `handle_link_summary()` to use the new Firecrawl+Perplexity URL summarization path
3. `test_perplexity_x_scraping.py` - Existing manual test script (behavior may need adjustment to the new return type if used)

## Files NOT Modified

- `apify_handler.py` - Still exists and is used for X/Twitter scraping when configured
- `test_x_scraping.py` - Legacy Apify tests (can be cleaned up or updated separately)
- `test_apify.py` - Legacy Apify tests (can be cleaned up or updated separately)
- `test_twitter_url_processing.py` - Legacy test (can be cleaned up or updated separately)
- `README.md` - Still mentions Apify (may be updated in a follow-up to better describe current behavior)
- `.env.sample` - Still mentions Apify (may be updated in a follow-up)
- `config_validator.py` - Still checks for Apify token (may be adjusted once Apify usage is revisited)

## Recommended Next Steps

1. **Update Documentation**: Update README.md to describe the Firecrawl + Perplexity flow and current Apify usage for X/Twitter
2. **Update .env.sample**: Clarify required keys for Firecrawl and Perplexity, and optional Apify configuration
3. **Clean Up Legacy Tests**: Decide whether to modernize or remove old Apify-focused tests and scripts
4. **Test Thoroughly**: Test with various X/Twitter and regular URLs to ensure Firecrawl + Perplexity behave as expected
5. **Monitor**: Watch for any issues with Firecrawl scraping or Perplexity summarization and adjust fallback strategy if needed
<|MERGE_RESOLUTION|>--- conflicted
+++ resolved
@@ -1,15 +1,7 @@
-<<<<<<< HEAD
-# Summary of Recent Changes
-
-This file previously described an experimental refactor that removed the Apify dependency for X/Twitter scraping. The current codebase has since reintroduced Apify-based scraping via `apify_handler.py`, so that description is no longer accurate.
-
-The authoritative source of behavior is now the code itself (see `apify_handler.py`, `llm_handler.py`, and `config.py`). This summary is intentionally minimal to avoid drifting out of sync with the implementation.
-=======
 # Summary of Changes: Firecrawl + Perplexity URL Summarization and Thread Refactor
 
 ## Overview
 Refactored the Discord bot's URL summarization so that Perplexity is only used as a text summarizer. Firecrawl now fetches page content, which is then fed into Perplexity for summarization. X/Twitter handling still uses Apify where configured, with Firecrawl as a fallback.
->>>>>>> 9e038451
 
 ## Key Changes
 
