--- conflicted
+++ resolved
@@ -43,14 +43,10 @@
 SUMMARY_MINUTE=0
 # Channel ID to post daily channel summaries (optional)
 REPORTS_CHANNEL_ID=YOUR_CHANNEL_ID
-<<<<<<< HEAD
-# Channel ID to post daily point awards (optional, defaults to REPORTS_CHANNEL_ID)
+# Channel ID to post daily point awards (optional)
 GENERAL_CHANNEL_ID=YOUR_GENERAL_CHANNEL_ID
-=======
 # Optional: restrict daily summaries to specific channel IDs (comma-separated)
 SUMMARY_CHANNEL_IDS=CHANNEL_ID_1,CHANNEL_ID_2
-
->>>>>>> ff999540
 
 # Links Dump Channel Configuration (optional)
 # Channel where only links are allowed - text messages will be auto-deleted
